"""Script containing the cross-entropy method optimizer."""
from mbrl_traffic.utils.optimizers.base import Optimizer
import numpy as np
import random

class CrossEntropyMethod(Optimizer):  # TODO
    """Cross-entropy method optimizer object. Adopted from
    https://github.com/jerrylin1121/cross_entropy_method"""

    def __init__(self,
                 param_low,
                 param_high,
                 fitness_fn,
<<<<<<< HEAD
                 x0,
                 verbose=2,
                 samples=5,
                 ne=10,
                 argmin=True,
                 init_scale=1,
                 samplemethod='Gaussian'):
=======
                 verbose=2,
                 N=100,
                 Ne=10,
                 argmin=True,
                 v_min=None,
                 v_max=None,
                 init_scale=1,
                 sampleMethod='Gaussian',
                 ):
>>>>>>> ae68bd7d
        """Instantiate the optimizer.
        Parameters
        ----------
        TODO: rename parameters and clean up
        param_low : array_like
            the minimum value for each parameter
        param_high : array_like
            the maximum value for each parameter
        fitness_fn : function
            the fitness function. Takes as input a set of values for each
            parameter
        verbose : int
            the verbosity flag
        """
        super(CrossEntropyMethod, self).__init__(
            param_low=param_low,
            param_high=param_high,
            fitness_fn=fitness_fn,
            verbose=verbose
        )
        self.func = fitness_fn  # target function
        self.d = len(x0)  # dimension of function input X: len(x0)
        self.N = samples  # sample N examples each iteration
        self.Ne = ne  # using better Ne examples to update mu and sigma
        self.reverse = not argmin  # try to maximum or minimum the target function (not argmin finds the minimum)
        self.v_min = param_low  # the value minimum
        self.v_max = param_high  # the value maximum
        self.init_coef = init_scale  # sigma initial value
        self.x0 = x0  # np.array like

        assert samplemethod == 'Gaussian' or samplemethod == 'Uniform'
        self.sampleMethod = samplemethod  # which sample method gaussian or uniform, default to gaussian

<<<<<<< HEAD
    def solve(self, num_steps=1000, termination_fn=None):
        """See parent class."""
        # specify the number of steps this will run
        self.maxits = num_steps
=======
        # self.func = func  # target function
        # self.d = d  # dimension of function input X
        # self.maxits = maxits  # maximum iteration
        self.N = N  # sample N examples each iteration
        self.Ne = Ne  # using better Ne examples to update mu and sigma
        self.reverse = not argmin  # try to maximum or minimum the target function
        self.v_min = v_min  # the value minimum
        self.v_max = v_max  # the value maximum
        self.init_coef = init_scale  # sigma initial value
>>>>>>> ae68bd7d

        sol = self.eval(self.x0)

        return sol, self.func(sol)

    def solve(self, num_steps=1000, termination_fn=None):
        """TODO: verify this works"""
        """See parent class."""
        self.func = self.fitness_fn  # target function
        self.d = d  # dimension of function input X
        self.maxits = num_steps  # maximum iteration

        return self.eval(t)

    def eval(self, instr):
        """evalution and return the solution"""
        if self.sampleMethod == 'Gaussian':
            return self.evalGaussian(instr)
        elif self.sampleMethod == 'Uniform':
            return self.evalUniform(instr)

    def evalUniform(self, instr):

        t, _min, _max = self.__initUniformParams()

        # random sample all dimension each time
        while t < self.maxits:
            # sample N data and sort
            x = self.__uniformSampleData(_min, _max)
            s = self.__functionReward(instr, x)
            s = self.__sortSample(s)
            x = np.array([s[i][0] for i in range(np.shape(s)[0])])
            l = np.array([s[i][1] for i in range(np.shape(s)[0])])

            _min, _max = self.__updateUniformParams(x)
            t += 1

        return (_min + _max) / 2.

    def evalGaussian(self, instr):
        # initial parameters
        t, mu, sigma = self.__initGaussianParams()

        # random sample all dimension each time
        while t < self.maxits:
            # sample N data and sort
            x = self.__gaussianSampleData(mu, sigma)
            s = self.__functionReward(instr, x)
            s = self.__sortSample(s)
            x = np.array([s[i][0] for i in range(np.shape(s)[0])])

            # update parameters
            mu, sigma = self.__updateGaussianParams(x)
            t += 1

        return mu

    def __initGaussianParams(self):
        """initial parameters t, mu, sigma"""
        t = 0
        mu = np.zeros(self.d)
        sigma = np.ones(self.d) * self.init_coef
        return t, mu, sigma

    def __updateGaussianParams(self, x):
        """update parameters mu, sigma"""
        mu = x[0:self.Ne, :].mean(axis=0)
        sigma = x[0:self.Ne, :].std(axis=0)
        return mu, sigma

    def __gaussianSampleData(self, mu, sigma):
        """sample N examples"""
        sample_matrix = np.zeros((self.N, self.d))
        for j in range(self.d):
            sample_matrix[:, j] = np.random.normal(loc=mu[j], scale=sigma[j] + 1e-17, size=(self.N,))
            if self.v_min is not None and self.v_max is not None:
                sample_matrix[:, j] = np.clip(sample_matrix[:, j], self.v_min[j], self.v_max[j])
        return sample_matrix

    def __initUniformParams(self):
        """initial parameters t, mu, sigma"""
        t = 0
        _min = self.v_min if self.v_min else -np.ones(self.d)
        _max = self.v_max if self.v_max else np.ones(self.d)
        return t, _min, _max

    def __updateUniformParams(self, x):
        """update parameters mu, sigma"""
        _min = np.amin(x[0:self.Ne, :], axis=0)
        _max = np.amax(x[0:self.Ne, :], axis=0)
        return _min, _max

    def __uniformSampleData(self, _min, _max):
        """sample N examples"""
        sample_matrix = np.zeros((self.N, self.d))
        for j in range(self.d):
            sample_matrix[:, j] = np.random.uniform(low=_min[j], high=_max[j], size=(self.N,))
        return sample_matrix

    def __functionReward(self, instr, x):
        bi = np.reshape(instr, [1, -1])
        bi = np.repeat(bi, self.N, axis=0)

        # self.func (fitness_func) should support matrix  operations for faster computations
        value = []
        for i in np.arange(len(x)):
            # evaluate the value of each guess (x)
            val2 = self.func(x[i])
            value = np.append(value, val2)

        return zip(x, value)

    def __sortSample(self, s):
        """sort data by function return"""
        s = sorted(s, key=lambda x: x[1], reverse=self.reverse)
<<<<<<< HEAD

        return s
=======
        return s



def func(a1, a2):
    c = a1 - a2
    return [_c[0] * _c[0] + _c[1] * _c[1] for _c in c]

if __name__ == '__main__':
    cem = CrossEntropyMethod(func, 2, sampleMethod='Uniform', v_min=[-5., -5.], v_max=[5., 5.])
    t = np.array([1, 2])
    v = cem.eval(t)
    print(v, func(t.reshape([-1, 2]), v.reshape([-1, 2])))
>>>>>>> ae68bd7d
<|MERGE_RESOLUTION|>--- conflicted
+++ resolved
@@ -11,7 +11,6 @@
                  param_low,
                  param_high,
                  fitness_fn,
-<<<<<<< HEAD
                  x0,
                  verbose=2,
                  samples=5,
@@ -19,21 +18,9 @@
                  argmin=True,
                  init_scale=1,
                  samplemethod='Gaussian'):
-=======
-                 verbose=2,
-                 N=100,
-                 Ne=10,
-                 argmin=True,
-                 v_min=None,
-                 v_max=None,
-                 init_scale=1,
-                 sampleMethod='Gaussian',
-                 ):
->>>>>>> ae68bd7d
         """Instantiate the optimizer.
         Parameters
         ----------
-        TODO: rename parameters and clean up
         param_low : array_like
             the minimum value for each parameter
         param_high : array_like
@@ -63,35 +50,14 @@
         assert samplemethod == 'Gaussian' or samplemethod == 'Uniform'
         self.sampleMethod = samplemethod  # which sample method gaussian or uniform, default to gaussian
 
-<<<<<<< HEAD
     def solve(self, num_steps=1000, termination_fn=None):
         """See parent class."""
         # specify the number of steps this will run
         self.maxits = num_steps
-=======
-        # self.func = func  # target function
-        # self.d = d  # dimension of function input X
-        # self.maxits = maxits  # maximum iteration
-        self.N = N  # sample N examples each iteration
-        self.Ne = Ne  # using better Ne examples to update mu and sigma
-        self.reverse = not argmin  # try to maximum or minimum the target function
-        self.v_min = v_min  # the value minimum
-        self.v_max = v_max  # the value maximum
-        self.init_coef = init_scale  # sigma initial value
->>>>>>> ae68bd7d
 
         sol = self.eval(self.x0)
 
         return sol, self.func(sol)
-
-    def solve(self, num_steps=1000, termination_fn=None):
-        """TODO: verify this works"""
-        """See parent class."""
-        self.func = self.fitness_fn  # target function
-        self.d = d  # dimension of function input X
-        self.maxits = num_steps  # maximum iteration
-
-        return self.eval(t)
 
     def eval(self, instr):
         """evalution and return the solution"""
@@ -111,8 +77,6 @@
             s = self.__functionReward(instr, x)
             s = self.__sortSample(s)
             x = np.array([s[i][0] for i in range(np.shape(s)[0])])
-            l = np.array([s[i][1] for i in range(np.shape(s)[0])])
-
             _min, _max = self.__updateUniformParams(x)
             t += 1
 
@@ -194,21 +158,6 @@
     def __sortSample(self, s):
         """sort data by function return"""
         s = sorted(s, key=lambda x: x[1], reverse=self.reverse)
-<<<<<<< HEAD
 
         return s
-=======
-        return s
 
-
-
-def func(a1, a2):
-    c = a1 - a2
-    return [_c[0] * _c[0] + _c[1] * _c[1] for _c in c]
-
-if __name__ == '__main__':
-    cem = CrossEntropyMethod(func, 2, sampleMethod='Uniform', v_min=[-5., -5.], v_max=[5., 5.])
-    t = np.array([1, 2])
-    v = cem.eval(t)
-    print(v, func(t.reshape([-1, 2]), v.reshape([-1, 2])))
->>>>>>> ae68bd7d
