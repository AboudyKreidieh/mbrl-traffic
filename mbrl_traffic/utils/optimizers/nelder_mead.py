"""Script containing the Nelder Mead optimizer."""
import numpy as np
import scipy.optimize as optimize

from mbrl_traffic.utils.optimizers.base import Optimizer


class NelderMead(Optimizer):
    """Nelder Mead optimizer object.

    Attributes
    ----------
    x0 : array_like
        the initial guess for the solver
    bnds : (array_like, array_like)
        lower and upper bounds for each other parameters
    options : dict
        additional solver options that can be passed in
    """

    def __init__(self,
                 param_low,
                 param_high,
                 fitness_fn,
                 verbose=2,
                 x0=None,
                 disp=True,
                 initial_simplex=None,
                 xatol=1e-8,
                 fatol=1000,
                 adaptive=False):
        """Instantiate the optimizer.

        Parameters
        ----------
        param_low : array_like
            the minimum value for each parameter
        param_high : array_like
            the maximum value for each parameter
        fitness_fn : function
            the fitness function. Takes as input a set of values for each
            parameter
        verbose : int
            the verbosity flag
        x0 : array_like
            the initial guess. If not specified, it will be the midway point
            between the high and low values.
        disp : bool
            Set to True to print convergence messages.
        initial_simplex : array_like of shape (N+1, N)
            Initial simplex. If given, overrides x0. initial_simplex[j,:]
            should contain the coordinates of the j-th vertex of the N+1
            vertices in the simplex, where N is the dimension.
        xatol : float
            Absolute error in xopt between iterations that is acceptable for
            convergence.
        fatol : float
            Absolute error in func(xopt) between iterations that is acceptable
            for convergence.
        adaptive : bool
            Adapt algorithm parameters to dimensionality of problem. Useful
            for high-dimensional minimization
        """
        super(NelderMead, self).__init__(
            param_low=param_low,
            param_high=param_high,
            fitness_fn=fitness_fn,
            verbose=verbose
        )

<<<<<<< HEAD
        self.x0 = x0
        self.bnds = [(low, high) for low, high in zip(param_low, param_high)]
=======
        self.x0 = x0 or 0.5 * (np.asarray(param_low) + np.asarray(param_high))
        self.bnds = (param_low, param_high)
>>>>>>> e20c74bb
        self.options = {
            'disp': disp,
            'initial_simplex': initial_simplex,
            'xatol': xatol,
            'fatol': fatol,
            'adaptive': adaptive
        }

    def solve(self, num_steps=1000, termination_fn=None):
        """See parent class."""
        # specify the number of steps this will run
        self.options['maxiter'] = num_steps

        sol = optimize.minimize(
            self.fitness_fn,
            self.x0,
            method="Nelder-Mead",
            bounds=self.bnds,
            callback=None,
            options=self.options
        )

        return sol.x, sol.fun<|MERGE_RESOLUTION|>--- conflicted
+++ resolved
@@ -68,13 +68,9 @@
             verbose=verbose
         )
 
-<<<<<<< HEAD
-        self.x0 = x0
+        self.x0 = x0 or 0.5 * (np.asarray(param_low) + np.asarray(param_high))
         self.bnds = [(low, high) for low, high in zip(param_low, param_high)]
-=======
-        self.x0 = x0 or 0.5 * (np.asarray(param_low) + np.asarray(param_high))
         self.bnds = (param_low, param_high)
->>>>>>> e20c74bb
         self.options = {
             'disp': disp,
             'initial_simplex': initial_simplex,
@@ -90,7 +86,7 @@
 
         sol = optimize.minimize(
             self.fitness_fn,
-            self.x0,
+            self.x0, # FIXME: x0 never changes during iterations
             method="Nelder-Mead",
             bounds=self.bnds,
             callback=None,
