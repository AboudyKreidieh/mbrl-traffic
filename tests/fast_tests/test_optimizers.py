--- conflicted
+++ resolved
@@ -109,7 +109,6 @@
         # check the attributes
         del optimizer  # TODO
 
-<<<<<<< HEAD
     def test_selection(self):
         """TODO."""
         pass  # TODO
@@ -126,14 +125,6 @@
         """TODO."""
         pass  # TODO
 
-    def test_case1(self):
-        """TODO."""
-        pass  # TODO
-
-    def test_case2(self):
-        """TODO."""
-        pass  # TODO
-=======
     def test_solve(self):
         """Checks the solve method for a 1-D problem.
 
@@ -161,7 +152,6 @@
         # optimizer.fitness_fn = fitness_fn
         # sol, err = optimizer.solve()
         # self.assertAlmostEqual(sol[0], 5.13977943)
->>>>>>> 94235d18
 
 
 class TestCrossEntropyMethod(unittest.TestCase):
