"""Tests for the files in the mbrl_traffic/utils/optimizers folder."""
import unittest

from mbrl_traffic.utils.optimizers.base import Optimizer
from mbrl_traffic.utils.optimizers import NelderMead
# from mbrl_traffic.utils.optimizers import GeneticAlgorithm
# from mbrl_traffic.utils.optimizers import CrossEntropyMethod


class TestOptimizer(unittest.TestCase):
    """Tests the Optimizer object."""

    def test_init(self):
        """Test that the base optimizer object is initialized properly."""
        optimizer = Optimizer(
            param_low=1,
            param_high=2,
            fitness_fn=3,
            verbose=4
        )
        self.assertEqual(optimizer.param_low, 1)
        self.assertEqual(optimizer.param_high, 2)
        self.assertEqual(optimizer.fitness_fn, 3)
        self.assertEqual(optimizer.verbose, 4)


class TestNelderMead(unittest.TestCase):
    """Tests the NelderMead object."""

    def test_init(self):
        """Check the functionality of the init method.

        This method checks that all attributes are properly initialized given
        the parameters that are passed.
        """
        # initialize the optimizer
        optimizer = NelderMead(
            x0=0,
            param_low=-1,
            param_high=1,
            fitness_fn=v_eq_max_function,
            verbose=2,
        )

        # check the attributes
        self.assertEqual(optimizer.x0, 0)
        self.assertEqual(optimizer.bnds, (-1, 1))
        self.assertEqual(optimizer.options, {
            'disp': True,
            'initial_simplex': None,
            'xatol': 1e-8,
            'fatol': 1000,
            'adaptive': False
        })

    def test_solve(self):
        """Checks the solve method for a 1-D problem.

        We test the solver on its ability to compute the equilibrium speed of a
        ring road with IDM vehicles with parameters specified in error fn.

        1. Problem: num_vehicles=22, length=230
           Expected solution: 3.71361481

        2. Problem: num_vehicles=22, length=260
           Expected solution: 5.13977943
        """
        optimizer = NelderMead(
            x0=[2.5],
            param_low=[0.1],
            param_high=[5.],
            fitness_fn=None,
            verbose=2,
        )

        # test case 1
        def fitness_fn(x):
            return v_eq_max_function(x, 22, 230)
        optimizer.fitness_fn = fitness_fn
        sol, err = optimizer.solve()
        self.assertAlmostEqual(sol[0], 3.71361481)

        # test case 2
        def fitness_fn(x):
            return v_eq_max_function(x, 22, 260)
        optimizer.fitness_fn = fitness_fn
        sol, err = optimizer.solve()
        self.assertAlmostEqual(sol[0], 5.13977943)


class TestGeneticAlgorithm(unittest.TestCase):
    """Tests the GeneticAlgorithm object."""

    def test_init(self):
        """Check the functionality of the init method.

        This method checks that all attributes are properly initialized given
        the parameters that are passed.
        """
        # initialize the optimizer
        optimizer = None  # TODO

        # check the attributes
        del optimizer  # TODO

        # initialize the optimizer with specified optional parameters
        optimizer = None  # TODO

        # check the attributes
        del optimizer  # TODO

    def test_solve(self):
        """Checks the solve method for a 1-D problem.

        We test the solver on its ability to compute the equilibrium speed of a
        ring road with IDM vehicles with parameters specified in error fn.

        1. Problem: num_vehicles=22, length=230
           Expected solution: 3.71361481

        2. Problem: num_vehicles=22, length=260
           Expected solution: 5.13977943
        """
        optimizer = None  # TODO

        # test case 1  TODO
        # def fitness_fn(x):
        #     return v_eq_max_function(x, 22, 230)
        # optimizer.fitness_fn = fitness_fn
        # sol, err = optimizer.solve()
        # self.assertAlmostEqual(sol[0], 3.71361481)

        # test case 2  TODO
        # def fitness_fn(x):
        #     return v_eq_max_function(x, 22, 260)
        # optimizer.fitness_fn = fitness_fn
        # sol, err = optimizer.solve()
        # self.assertAlmostEqual(sol[0], 5.13977943)


class TestCrossEntropyMethod(unittest.TestCase):  # TODO
    """Tests the CrossEntropyMethod object."""

    def test_init(self):
        """Check the functionality of the init method.

        This method checks that all attributes are properly initialized given
        the parameters that are passed.
        """
        # initialize the optimizer
        optimizer = None  # TODO

        # check the attributes
        del optimizer  # TODO

        # initialize the optimizer with specified optional parameters
        optimizer = None  # TODO

        # check the attributes
        del optimizer  # TODO

    def test_solve(self):
        """Checks the solve method for a 1-D problem.

        We test the solver on its ability to compute the equilibrium speed of a
        ring road with IDM vehicles with parameters specified in error fn.

        1. Problem: num_vehicles=22, length=230
           Expected solution: 3.71361481

        2. Problem: num_vehicles=22, length=260
           Expected solution: 5.13977943
        """
        optimizer = None  # TODO

        # test case 1  TODO
        # def fitness_fn(x):
        #     return v_eq_max_function(x, 22, 230)
        # optimizer.fitness_fn = fitness_fn
        # sol, err = optimizer.solve()
        # self.assertAlmostEqual(sol[0], 3.71361481)

        # test case 2  TODO
        # def fitness_fn(x):
        #     return v_eq_max_function(x, 22, 260)
        # optimizer.fitness_fn = fitness_fn
        # sol, err = optimizer.solve()
        # self.assertAlmostEqual(sol[0], 5.13977943)


def v_eq_max_function(v, *args):
    """Return the error between the desired and actual equivalent gap.

    This is a test for computing the equilibrium speed of a ring road with IDM
    vehicles with parameters specified in the function below.
    """
    num_vehicles, length = args

    # maximum gap in the presence of one rl vehicle
    s_eq_max = (length - num_vehicles * 5) / (num_vehicles - 1)

    v0 = 30
    s0 = 2
    tau = 1
    gamma = 4

    error = (s_eq_max - (s0 + v * tau) * (1 - (v / v0) ** gamma) ** -0.5) ** 2

<<<<<<< HEAD
    def test_case1(self):
        """TODO."""
        pass  # TODO

    def test_case2(self):
        """TODO."""
        pass  # TODO
=======
    return error
>>>>>>> 94235d18


if __name__ == '__main__':
    unittest.main()<|MERGE_RESOLUTION|>--- conflicted
+++ resolved
@@ -206,17 +206,7 @@
 
     error = (s_eq_max - (s0 + v * tau) * (1 - (v / v0) ** gamma) ** -0.5) ** 2
 
-<<<<<<< HEAD
-    def test_case1(self):
-        """TODO."""
-        pass  # TODO
-
-    def test_case2(self):
-        """TODO."""
-        pass  # TODO
-=======
     return error
->>>>>>> 94235d18
 
 
 if __name__ == '__main__':
