"""Tests for the files in the mbrl_traffic/models folder."""
import unittest
from gym.spaces import Box
import numpy as np
import os
<<<<<<< HEAD
import shutil
import tensorflow as tf

from mbrl_traffic.models.base import Model
from mbrl_traffic.models.no_op import NoOpModel
from mbrl_traffic.utils.replay_buffer import ReplayBuffer
from mbrl_traffic.models.fcnet import FeedForwardModel
from mbrl_traffic.utils.train import FEEDFORWARD_MODEL_PARAMS
=======
import json
from copy import deepcopy

from mbrl_traffic.models.base import Model
from mbrl_traffic.models import LWRModel
from mbrl_traffic.models import ARZModel
from mbrl_traffic.models import NoOpModel
from mbrl_traffic.utils.replay_buffer import ReplayBuffer
from mbrl_traffic.utils.optimizers import NelderMead
from mbrl_traffic.utils.train import LWR_MODEL_PARAMS
from mbrl_traffic.utils.train import ARZ_MODEL_PARAMS
>>>>>>> daf0d4d3


class TestModel(unittest.TestCase):
    """Tests the Model object."""

    def test_init(self):
        """Test that the base model object is initialized properly."""
        model = Model(
            sess=1,
            ob_space=2,
            ac_space=3,
            replay_buffer=ReplayBuffer(1, 1, 2, 3),
            verbose=5
        )
        self.assertEqual(model.sess, 1)
        self.assertEqual(model.ob_space, 2)
        self.assertEqual(model.ac_space, 3)
        self.assertEqual(model.replay_buffer.obs_dim, 2)
        self.assertEqual(model.replay_buffer.ac_dim, 3)
        self.assertEqual(model.verbose, 5)


class TestARZModel(unittest.TestCase):
    """Tests the ARZModel object."""

    def setUp(self):
        self.model_cls = ARZModel
        self.model_params = deepcopy(ARZ_MODEL_PARAMS)
        self.model_params.update({
            "sess": 1,
            "ob_space": 2,
            "ac_space": 3,
            "replay_buffer": 4,
            "verbose": 5,
            "optimizer_cls": NelderMead,
        })

    def test_init(self):
        """Validate the functionality of the __init__ method.

        This method check that the attributes are properly initialized.
        """
        model = self.model_cls(**self.model_params)
        self.assertEqual(model.dx, ARZ_MODEL_PARAMS["dx"])
        self.assertEqual(model.dt, ARZ_MODEL_PARAMS["dt"])
        self.assertEqual(model.rho_max, ARZ_MODEL_PARAMS["rho_max"])
        self.assertEqual(model.rho_max_max, ARZ_MODEL_PARAMS["rho_max_max"])
        self.assertEqual(model.v_max, ARZ_MODEL_PARAMS["v_max"])
        self.assertEqual(model.v_max_max, ARZ_MODEL_PARAMS["v_max_max"])
        self.assertEqual(model.tau, ARZ_MODEL_PARAMS["tau"])
        self.assertEqual(model.tau_max, ARZ_MODEL_PARAMS["tau_max"])
        self.assertEqual(model.lam, ARZ_MODEL_PARAMS["lam"])
        self.assertEqual(model.boundary_conditions,
                         ARZ_MODEL_PARAMS["boundary_conditions"])
        self.assertEqual(model.optimizer_cls, NelderMead)
        self.assertEqual(model.optimizer_params, {})

    def test_get_next_obs(self):
        """Validate the functionality of the get_next_obs method.

        We check that the correct value mathematically is returned.This is
        done for the following boundary conditions:

        1. loop
        2. extend_both
        2. constant_both, [0, 0]
        """
        # test case 1
        pass  # TODO

        # test case 2
        pass  # TODO

        # test case 3
        pass  # TODO

    def test_compute_loss(self):
        """Validate the functionality of the compute_loss method.

        We check that the correct value mathematically is returned.
        """
        pass  # TODO

    def test_save(self):
        """Validate the functionality of the save method.

        This method tries to save a set of pre-defined model attributes and
        ensures that the parameters are properly saved.
        """
        model = self.model_cls(**self.model_params)

        # Update the attributes.
        model.dx = 1
        model.dt = 2
        model.rho_max = 3
        model.rho_max_max = 4
        model.v_max = 5
        model.v_max_max = 6
        model.tau = 7
        model.tau_max = 8
        model.lam = 9
        model.boundary_conditions = 10

        # Save the attributes.
        model.save(".")

        # Check that the correct values were saved.
        with open('model.json') as f:
            params = json.load(f)
        self.assertEqual(params["dx"], 1)
        self.assertEqual(params["dt"], 2)
        self.assertEqual(params["rho_max"], 3)
        self.assertEqual(params["rho_max_max"], 4)
        self.assertEqual(params["v_max"], 5)
        self.assertEqual(params["v_max_max"], 6)
        self.assertEqual(params["tau"], 7)
        self.assertEqual(params["tau_max"], 8)
        self.assertEqual(params["lam"], 9)
        self.assertEqual(params["boundary_conditions"], 10)

        # Delete the generated json file.
        os.remove("model.json")

    def test_load(self):
        """Validate the functionality of the load method.

        This test imports a pre-defined saved set of parameters and ensures
        that the attributes of the model are accordingly modified.
        """
        model = self.model_cls(**self.model_params)

        # Load attributes from a pre-defined json file.
        cur_dir = os.path.dirname(os.path.realpath(__file__))
        model.load(os.path.join(cur_dir, "data/arz_model.json"))

        # Check that the correct values were loaded.
        self.assertEqual(model.dx, 1)
        self.assertEqual(model.dt, 2)
        self.assertEqual(model.rho_max, 3)
        self.assertEqual(model.rho_max_max, 4)
        self.assertEqual(model.v_max, 5)
        self.assertEqual(model.v_max_max, 6)
        self.assertEqual(model.tau, 7)
        self.assertEqual(model.tau_max, 8)
        self.assertEqual(model.lam, 9)
        self.assertEqual(model.boundary_conditions, 10)


class TestFeedForwardModel(unittest.TestCase):  # TODO
    """Tests the FeedForwardModel object."""

    def setUp(self):
        self.model_params = {
            'sess': tf.compat.v1.Session(),
            'ac_space': Box(low=-1, high=1, shape=(1,), dtype=np.float32),
            'ob_space': Box(low=-2, high=2, shape=(2,), dtype=np.float32),
            'replay_buffer': ReplayBuffer(buffer_size=200000,
                                          batch_size=128,
                                          obs_dim=2,
                                          ac_dim=1),
            'verbose': 2
        }

        self.model_params.update(FEEDFORWARD_MODEL_PARAMS.copy())
        self.model = FeedForwardModel(**self.model_params)
        self.model.sess.run(tf.compat.v1.global_variables_initializer())

    def tearDown(self):
        self.model_params['sess'].close()
        del self.model_params
        del self.model

    def test_pass(self):
        """Check that the class has all the required attributes and methods.

        """

        # Check that the abstract class has all the required attributes.
        self.assertEqual(self.model.sess, self.model_params['sess'])
        self.assertEqual(self.model.ac_space, self.model_params['ac_space'])
        self.assertEqual(self.model.ob_space, self.model_params['ob_space'])
        self.assertEqual(self.model.replay_buffer,
                         self.model_params['replay_buffer'])
        self.assertEqual(self.model.verbose, self.model_params['verbose'])
        self.assertEqual(self.model.model_lr, self.model_params['model_lr'])
        self.assertEqual(self.model.layer_norm, self.model_params['layer_norm'])
        self.assertEqual(self.model.layers, self.model_params['layers'])
        self.assertEqual(self.model.act_fun, self.model_params['act_fun'])
        self.assertEqual(self.model.stochastic, self.model_params['stochastic'])
        self.assertEqual(self.model.num_ensembles,
                         self.model_params['num_ensembles'])

        # Check that the abstract class has all the required methods.
        # self.assertRaises(NotImplementedError, self.model.initialize)
        # self.assertRaises(NotImplementedError, self.model.get_next_obs,
        #                   obs=None, action=None)
        # self.assertRaises(NotImplementedError, self.model.update)
        # self.assertRaises(NotImplementedError, self.model.log_loss,
        #                   y_true=None, mean=None, std=None)
        # self.assertRaises(NotImplementedError, self.model.get_td_map)
        # self.assertRaises(NotImplementedError, self.model.save,
        #                   save_path=None)
        # self.assertRaises(NotImplementedError, self.model.load,
        #                   load_path=None)

        # # test get_next_obs
        # np.testing.assert_almost_equal(self.model.get_next_obs([], []), [0.])  # TODO
        #
        # # test update
        # self.assertEqual(self.model.update(), 0) # TODO
        #
        # test compute_loss
        # self.assertEqual(self.model.compute_loss([], [], []), 0)  # TODO

        # test get_td_map
        self.assertEqual(self.model.get_td_map(), {})

        # test save
        self.model.save("./ckpts")

        # test load
        self.model.load("./ckpts")
        cur_dir = os.path.dirname(os.path.realpath(__file__))
        shutil.rmtree(os.path.join(cur_dir, "ckpts"))

    def test_log_loss(self):
        """Check the functionality of the log_loss() method.

        This method is tested for one cases:

        1. when standard deviation is zero and y_true is equal to the prediction
        means. in this case we expect the function return 0
        """
        # true value
        y_true = tf.constant([1, 0, 1], dtype=tf.float32)

        # predictions
        means = tf.constant([1, 0, 1], dtype=tf.float32)
        std = tf.constant([1.e-16, 1.e-16, 1.e-16], dtype=tf.float32)

        # calculated loss value
        loss = self.model.log_loss(y_true, means, std)
        loss_value = self.model.sess.run(loss)

        # expected
        expected = 0.  # TODO check max_logstd clipping impact, check value

        # np.testing.assert_almost_equal(loss_value, expected)


class TestLWRModel(unittest.TestCase):
    """Tests the LWRModel object."""

    def setUp(self):
        self.model_cls = LWRModel
        self.model_params = deepcopy(LWR_MODEL_PARAMS)
        self.model_params.update({
            "sess": 1,
            "ob_space": 2,
            "ac_space": 3,
            "replay_buffer": 4,
            "verbose": 5,
            "optimizer_cls": NelderMead,
        })

    def test_init(self):
        """Validate the functionality of the __init__ method.

        This method check that the attributes are properly initialized.
        """
        model = self.model_cls(**self.model_params)
        self.assertEqual(model.dx, LWR_MODEL_PARAMS["dx"])
        self.assertEqual(model.dt, LWR_MODEL_PARAMS["dt"])
        self.assertEqual(model.rho_max, LWR_MODEL_PARAMS["rho_max"])
        self.assertEqual(model.rho_max_max, LWR_MODEL_PARAMS["rho_max_max"])
        self.assertEqual(model.v_max, LWR_MODEL_PARAMS["v_max"])
        self.assertEqual(model.v_max_max, LWR_MODEL_PARAMS["v_max_max"])
        self.assertEqual(model.stream_model, LWR_MODEL_PARAMS["stream_model"])
        self.assertEqual(model.lam, LWR_MODEL_PARAMS["lam"])
        self.assertEqual(model.boundary_conditions,
                         LWR_MODEL_PARAMS["boundary_conditions"])
        self.assertEqual(model.optimizer_cls, NelderMead)
        self.assertEqual(model.optimizer_params, {})

    def test_get_next_obs(self):
        """Validate the functionality of the get_next_obs method.

        We check that the correct value mathematically is returned.This is
        done for the following boundary conditions:

        1. loop
        2. extend_both
        2. constant_both, [0, 0]
        """
        # test case 1
        pass  # TODO

        # test case 2
        pass  # TODO

        # test case 3
        pass  # TODO

    def test_compute_loss(self):
        """Validate the functionality of the compute_loss method.

        We check that the correct value mathematically is returned.
        """
        pass  # TODO

    def test_save(self):
        """Validate the functionality of the save method.

        This method tries to save a set of pre-defined model attributes and
        ensures that the parameters are properly saved.
        """
        model = self.model_cls(**self.model_params)

        # Update the attributes.
        model.dx = 1
        model.dt = 2
        model.rho_max = 3
        model.rho_max_max = 4
        model.v_max = 5
        model.v_max_max = 6
        model.stream_model = 7
        model.lam = 8
        model.boundary_conditions = 9

        # Save the attributes.
        model.save(".")

        # Check that the correct values were saved.
        with open('model.json') as f:
            params = json.load(f)
        self.assertEqual(params["dx"], 1)
        self.assertEqual(params["dt"], 2)
        self.assertEqual(params["rho_max"], 3)
        self.assertEqual(params["rho_max_max"], 4)
        self.assertEqual(params["v_max"], 5)
        self.assertEqual(params["v_max_max"], 6)
        self.assertEqual(params["stream_model"], 7)
        self.assertEqual(params["lam"], 8)
        self.assertEqual(params["boundary_conditions"], 9)

        # Delete the generated json file.
        os.remove("model.json")

    def test_load(self):
        """Validate the functionality of the load method.

        This test imports a pre-defined saved set of parameters and ensures
        that the attributes of the model are accordingly modified.
        """
        model = self.model_cls(**self.model_params)

        # Load attributes from a pre-defined json file.
        cur_dir = os.path.dirname(os.path.realpath(__file__))
        model.load(os.path.join(cur_dir, "data/lwr_model.json"))

        # Check that the correct values were loaded.
        self.assertEqual(model.dx, 1)
        self.assertEqual(model.dt, 2)
        self.assertEqual(model.rho_max, 3)
        self.assertEqual(model.rho_max_max, 4)
        self.assertEqual(model.v_max, 5)
        self.assertEqual(model.v_max_max, 6)
        self.assertEqual(model.stream_model, 7)
        self.assertEqual(model.lam, 8)
        self.assertEqual(model.boundary_conditions, 9)


class TestNoOpModel(unittest.TestCase):
    """Tests the NoOpModel object."""

    def setUp(self):
        self.model = NoOpModel(
            sess=None,
            ob_space=Box(low=-1, high=1, shape=(1,)),
            ac_space=Box(low=-2, high=2, shape=(2,)),
            replay_buffer=ReplayBuffer(1, 1, 1, 1),
            verbose=2
        )

    def tearDown(self):
        del self.model

    def test_noop_model(self):
        """Check the functionality of the methods within this object."""
        # test initialize (this should just not fail)
        self.model.initialize()

        # test get_next_obs
        np.testing.assert_almost_equal(self.model.get_next_obs([], []), [0.])

        # test update
        self.assertEqual(self.model.update(), 0)

        # test compute_loss
        self.assertEqual(self.model.compute_loss([], [], []), 0)

        # test get_td_map
        self.assertEqual(self.model.get_td_map(), {})

        # test save (this should just not fail)
        self.model.save("")

        # test load (this should just not fail)
        self.model.load("")


if __name__ == '__main__':
    unittest.main()<|MERGE_RESOLUTION|>--- conflicted
+++ resolved
@@ -3,18 +3,10 @@
 from gym.spaces import Box
 import numpy as np
 import os
-<<<<<<< HEAD
+import json
+from copy import deepcopy
 import shutil
 import tensorflow as tf
-
-from mbrl_traffic.models.base import Model
-from mbrl_traffic.models.no_op import NoOpModel
-from mbrl_traffic.utils.replay_buffer import ReplayBuffer
-from mbrl_traffic.models.fcnet import FeedForwardModel
-from mbrl_traffic.utils.train import FEEDFORWARD_MODEL_PARAMS
-=======
-import json
-from copy import deepcopy
 
 from mbrl_traffic.models.base import Model
 from mbrl_traffic.models import LWRModel
@@ -24,7 +16,8 @@
 from mbrl_traffic.utils.optimizers import NelderMead
 from mbrl_traffic.utils.train import LWR_MODEL_PARAMS
 from mbrl_traffic.utils.train import ARZ_MODEL_PARAMS
->>>>>>> daf0d4d3
+from mbrl_traffic.models.fcnet import FeedForwardModel
+from mbrl_traffic.utils.train import FEEDFORWARD_MODEL_PARAMS
 
 
 class TestModel(unittest.TestCase):
@@ -217,28 +210,6 @@
         self.assertEqual(self.model.num_ensembles,
                          self.model_params['num_ensembles'])
 
-        # Check that the abstract class has all the required methods.
-        # self.assertRaises(NotImplementedError, self.model.initialize)
-        # self.assertRaises(NotImplementedError, self.model.get_next_obs,
-        #                   obs=None, action=None)
-        # self.assertRaises(NotImplementedError, self.model.update)
-        # self.assertRaises(NotImplementedError, self.model.log_loss,
-        #                   y_true=None, mean=None, std=None)
-        # self.assertRaises(NotImplementedError, self.model.get_td_map)
-        # self.assertRaises(NotImplementedError, self.model.save,
-        #                   save_path=None)
-        # self.assertRaises(NotImplementedError, self.model.load,
-        #                   load_path=None)
-
-        # # test get_next_obs
-        # np.testing.assert_almost_equal(self.model.get_next_obs([], []), [0.])  # TODO
-        #
-        # # test update
-        # self.assertEqual(self.model.update(), 0) # TODO
-        #
-        # test compute_loss
-        # self.assertEqual(self.model.compute_loss([], [], []), 0)  # TODO
-
         # test get_td_map
         self.assertEqual(self.model.get_td_map(), {})
 
